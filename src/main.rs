--- conflicted
+++ resolved
@@ -10,13 +10,8 @@
     .run();
 }
 
-<<<<<<< HEAD
-// const PARTICLE_SIZE: f32 = 5.0;
-const NUM_PARTICLES: i32 = 200;
-=======
 const PARTICLE_SIZE: f32 = 3.0;
 const NUM_PARTICLES: i32 = 1000;
->>>>>>> 1f04a632
 const GRAVITY_FACTOR: f32 = 0.0;
 const COLLISION_DAMPENING: f32 = 0.5; // [0,1]
 const RESTITUTION: f32 = 1.0; // [0,1]
@@ -68,11 +63,6 @@
     
     let x = rand::thread_rng().gen_range(- window_width / 2.0 .. window_width / 2.0);
     let y = rand::thread_rng().gen_range(- window_height / 2.0 .. window_height / 2.0);
-<<<<<<< HEAD
-    // let m = rand::thread_rng().gen_range(4.0 .. 9.0);
-    let m = 4.0;
-=======
->>>>>>> 1f04a632
 
     let particle = Particle {
       position: Vec3::new(x, y, 0.0),
